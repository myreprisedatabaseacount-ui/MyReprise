import { createApi } from '@reduxjs/toolkit/query/react';
import baseQuery from '../BaseQuery';

export const OfferApi = createApi({
  reducerPath: 'OfferApi',
  baseQuery: baseQuery,
  tagTypes: ['Offer'],
  endpoints: (builder) => ({
    // Mutation pour créer une offre avec uploads de fichiers
    createOffer: builder.mutation({
      query: (offerData) => {
        const formData = new FormData();
        
        // Ajouter les données textuelles
        formData.append('title', offerData.title);
        formData.append('description', offerData.description);
        formData.append('price', offerData.price.toString());
        formData.append('status', offerData.status || 'available');
        formData.append('productCondition', offerData.productCondition || 'good');
        formData.append('listingType', offerData.listingType);
        
        // Ajouter les IDs de référence
        if (offerData.sellerId) formData.append('sellerId', offerData.sellerId.toString());
        if (offerData.categoryId) formData.append('categoryId', offerData.categoryId.toString());
        if (offerData.brandId) formData.append('brandId', offerData.brandId.toString());
        if (offerData.subjectId) formData.append('subjectId', offerData.subjectId.toString());
        if (offerData.addressId) formData.append('addressId', offerData.addressId.toString());
        
        // Ajouter les données spécifiques au type de listing (structure flexible)
        if (offerData.specificData) {
          formData.append('specificData', JSON.stringify(offerData.specificData));
        }
        
        // Ajouter les catégories d'échange
        if (offerData.exchangeCategories && offerData.exchangeCategories.length > 0) {
          offerData.exchangeCategories.forEach((categoryId, index) => {
            formData.append(`exchangeCategories[${index}]`, categoryId.toString());
          });
        }
        
        // Ajouter les marques d'échange
        if (offerData.exchangeBrands && offerData.exchangeBrands.length > 0) {
          offerData.exchangeBrands.forEach((brandId, index) => {
            formData.append(`exchangeBrands[${index}]`, brandId.toString());
          });
        }
        
        // Ajouter la localisation
        if (offerData.location) {
          formData.append('location', JSON.stringify(offerData.location));
        }
        
        // Ajouter les fichiers images
        if (offerData.images && offerData.images.length > 0) {
          offerData.images.forEach((image, index) => {
            if (image instanceof File) {
              formData.append(`images`, image);
            }
          });
        }
        
        return {
          url: '/api/offers/create',
          method: 'POST',
          body: formData,
        };
      },
      invalidatesTags: ['Offer'],
    }),

    // Mutation pour créer une offre avec URLs Cloudinary (si les fichiers sont déjà uploadés)
    createOfferWithUrls: builder.mutation({
      query: (offerData) => ({
        url: '/api/offers/create-with-urls',
        method: 'POST',
        body: {
          title: offerData.title,
          description: offerData.description,
          price: offerData.price,
          status: offerData.status || 'available',
          productCondition: offerData.productCondition || 'good',
          listingType: offerData.listingType,
          sellerId: offerData.sellerId,
          categoryId: offerData.categoryId,
          brandId: offerData.brandId,
          subjectId: offerData.subjectId,
          images: offerData.images, // URLs Cloudinary
          // Données spécifiques
          vehicleType: offerData.vehicleType,
          year: offerData.year,
          brand: offerData.brand,
          model: offerData.model,
          mileage: offerData.mileage,
          propertyType: offerData.propertyType,
          area: offerData.area,
          bedrooms: offerData.bedrooms,
          bathrooms: offerData.bathrooms,
          itemType: offerData.itemType,
          condition: offerData.condition,
          location: offerData.location,
        },
      }),
      invalidatesTags: ['Offer'],
    }),

    // Query pour récupérer toutes les offres avec filtres
    getOffers: builder.query({
      query: (params = {}) => ({
        url: '/api/offers',
        params: params
      }),
      providesTags: ['Offer'],
    }),

    // Query pour récupérer les offres par vendeur
    getOffersBySeller: builder.query({
      query: ({ sellerId, page = 1, limit = 10, search, status, category }) => ({
        url: `/api/offers/seller/${sellerId}`,
        params: { 
          page, 
          limit,
          ...(search && { search }),
          ...(status && { status }),
          ...(category && { category })
        }
      }),
      providesTags: (result, error, { sellerId }) => [{ type: 'Offer', id: sellerId }],
    }),

    // Query pour récupérer les offres par catégorie
    getOffersByCategory: builder.query({
      query: (categoryId) => `/api/offers/category/${categoryId}`,
      providesTags: (result, error, categoryId) => [{ type: 'Offer', id: categoryId }],
    }),

    // Query pour récupérer une offre par ID
    getOfferById: builder.query({
      query: (id) => `/api/offers/${id}`,
      providesTags: (result, error, id) => [{ type: 'Offer', id }],
    }),

    // Mutation pour mettre à jour une offre avec upload de fichiers
    updateOffer: builder.mutation({
      query: ({ id, ...offerData }) => {
        const formData = new FormData();
        
        // Ajouter les données textuelles
        formData.append('title', offerData.title);
        formData.append('description', offerData.description);
        formData.append('price', offerData.price.toString());
        formData.append('status', offerData.status || 'available');
        formData.append('productCondition', offerData.productCondition || 'good');
        formData.append('listingType', offerData.listingType);
        
        // Ajouter les IDs de référence
        if (offerData.sellerId) formData.append('sellerId', offerData.sellerId.toString());
        if (offerData.categoryId) formData.append('categoryId', offerData.categoryId.toString());
        if (offerData.brandId) formData.append('brandId', offerData.brandId.toString());
        if (offerData.subjectId) formData.append('subjectId', offerData.subjectId.toString());
        
        // Ajouter les fichiers si ce sont des objets File
        if (offerData.images && offerData.images.length > 0) {
          offerData.images.forEach((image) => {
            if (image instanceof File) {
              formData.append('images', image);
            }
          });
        }
        
        return {
          url: `/api/offers/${id}`,
          method: 'PUT',
          body: formData,
        };
      },
      invalidatesTags: (result, error, { id }) => [{ type: 'Offer', id }],
    }),

    // Mutation pour mettre à jour une offre avec URLs Cloudinary
    updateOfferWithUrls: builder.mutation({
      query: ({ id, ...offerData }) => ({
        url: `/api/offers/${id}/urls`,
        method: 'PUT',
        body: {
          title: offerData.title,
          description: offerData.description,
          price: offerData.price,
          status: offerData.status || 'available',
          productCondition: offerData.productCondition || 'good',
          listingType: offerData.listingType,
          sellerId: offerData.sellerId,
          categoryId: offerData.categoryId,
          brandId: offerData.brandId,
          subjectId: offerData.subjectId,
          images: offerData.images, // URLs Cloudinary
        },
      }),
      invalidatesTags: (result, error, { id }) => [{ type: 'Offer', id }],
    }),

    // Mutation pour supprimer une offre
    deleteOffer: builder.mutation({
      query: (id) => ({
        url: `/api/offers/${id}`,
        method: 'DELETE',
      }),
      invalidatesTags: ['Offer'],
    }),

    // Mutation pour archiver une offre
    archiveOffer: builder.mutation({
      query: (id) => ({
        url: `/api/offers/${id}/archive`,
        method: 'PUT',
      }),
      invalidatesTags: (result, error, id) => [{ type: 'Offer', id }],
    }),

    // Mutation pour échanger une offre
    exchangeOffer: builder.mutation({
      query: ({ id, replacedByOfferId }) => ({
        url: `/api/offers/${id}/exchange`,
        method: 'PUT',
        body: { replacedByOfferId },
      }),
      invalidatesTags: ['Offer'],
    }),

    // Query pour rechercher des offres
    searchOffers: builder.query({
      query: ({ searchTerm, filters = {} }) => ({
        url: '/api/offers/search',
        params: { search: searchTerm, ...filters }
      }),
      providesTags: ['Offer'],
    }),

    // Query pour récupérer les offres de l'utilisateur connecté
    getMyOffers: builder.query({
      query: () => ({
        url: '/api/offers/my-offers',
      }),
      providesTags: ['Offer'],
    }),

    // Mutation pour changer le statut d'une offre
    updateOfferStatus: builder.mutation({
      query: ({ id, status }) => ({
        url: `/api/offers/${id}/status`,
        method: 'PUT',
        body: { status },
      }),
      invalidatesTags: (result, error, { id }) => [{ type: 'Offer', id }],
    }),

    // Query pour récupérer les offres supprimées (corbeille) d'un vendeur
    getTrashOffers: builder.query({
      query: ({ sellerId, page = 1, limit = 10, search }) => ({
        url: `/api/offers/trash/${sellerId}`,
        params: { 
          page, 
          limit,
          ...(search && { search })
        }
      }),
      providesTags: (result, error, { sellerId }) => [{ type: 'Offer', id: `trash-${sellerId}` }],
    }),

    // Mutation pour restaurer une offre depuis la corbeille
    restoreOffer: builder.mutation({
      query: (id) => ({
        url: `/api/offers/${id}/restore`,
        method: 'PUT',
      }),
      invalidatesTags: (result, error, id) => [
        { type: 'Offer', id },
        { type: 'Offer', id: 'trash' }
      ],
    }),

    // Mutation pour supprimer définitivement une offre
    deleteOfferPermanently: builder.mutation({
      query: (id) => ({
        url: `/api/offers/${id}/permanent`,
        method: 'DELETE',
      }),
      invalidatesTags: (result, error, id) => [
        { type: 'Offer', id },
        { type: 'Offer', id: 'trash' }
      ],
    }),

  }),
});

export const {
  useCreateOfferMutation,
  useCreateOfferWithUrlsMutation,
  useGetOffersQuery,
  useGetOffersBySellerQuery,
  useGetOffersByCategoryQuery,
  useGetOfferByIdQuery,
  useUpdateOfferMutation,
  useUpdateOfferWithUrlsMutation,
  useDeleteOfferMutation,
  useArchiveOfferMutation,
  useExchangeOfferMutation,
  useSearchOffersQuery,
  useUpdateOfferStatusMutation,
<<<<<<< HEAD
  useGetMyOffersQuery,
=======
  useGetTrashOffersQuery,
  useRestoreOfferMutation,
  useDeleteOfferPermanentlyMutation,
>>>>>>> 02f96c2e
} = OfferApi;<|MERGE_RESOLUTION|>--- conflicted
+++ resolved
@@ -307,11 +307,8 @@
   useExchangeOfferMutation,
   useSearchOffersQuery,
   useUpdateOfferStatusMutation,
-<<<<<<< HEAD
   useGetMyOffersQuery,
-=======
   useGetTrashOffersQuery,
   useRestoreOfferMutation,
   useDeleteOfferPermanentlyMutation,
->>>>>>> 02f96c2e
 } = OfferApi;