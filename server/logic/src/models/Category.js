const { DataTypes } = require('sequelize');

<<<<<<< HEAD
module.exports = (sequelize) => {
  const Category = sequelize.define('Category', {
    id: {
      type: DataTypes.INTEGER,
      primaryKey: true,
      autoIncrement: true,
      allowNull: false
=======
const Category = sequelize.define('Category', {
  id: {
    type: DataTypes.INTEGER,
    primaryKey: true,
    autoIncrement: true,
    allowNull: false
  },
  parentId: {
    type: DataTypes.INTEGER,
    allowNull: true,
    field: 'parent_id',
    references: {
      model: 'categories',
      key: 'id'
    }
  },
  nameAr: {
    type: DataTypes.STRING(100),
    allowNull: false,
    field: 'name_ar',
    validate: {
      notEmpty: true,
      len: [2, 100]
    }
  },
  nameFr: {
    type: DataTypes.STRING(100),
    allowNull: false,
    field: 'name_fr',
    validate: {
      notEmpty: true,
      len: [2, 100]
    }
  },
  descriptionAr: {
    type: DataTypes.TEXT,
    allowNull: true,
    field: 'description_ar',
    validate: {
      len: [0, 500]
    }
  },
  descriptionFr: {
    type: DataTypes.TEXT,
    allowNull: true,
    field: 'description_fr',
    validate: {
      len: [0, 500]
    }
  },
  image: {
    type: DataTypes.STRING(500),
    allowNull: true,
    validate: {
      isUrl: true
    }
  },
  icon: {
    type: DataTypes.STRING(100),
    allowNull: true,
    validate: {
      len: [1, 100]
    }
  },
  gender: {
    type: DataTypes.ENUM('male', 'female', 'mixte'),
    allowNull: true,
    defaultValue: 'mixte'
  },
  ageMin: {
    type: DataTypes.INTEGER,
    allowNull: true,
    field: 'age_min',
    validate: {
      min: 0,
      max: 120
    }
  },
  ageMax: {
    type: DataTypes.INTEGER,
    allowNull: true,
    field: 'age_max',
    validate: {
      min: 0,
      max: 120
    }
  },
  createdAt: {
    type: DataTypes.DATE,
    allowNull: false,
    field: 'created_at',
    defaultValue: DataTypes.NOW
  },
  updatedAt: {
    type: DataTypes.DATE,
    allowNull: false,
    field: 'updated_at',
    defaultValue: DataTypes.NOW
  }
}, {
  tableName: 'categories',
  timestamps: true,
  createdAt: 'created_at',
  updatedAt: 'updated_at',
  indexes: [
    {
      fields: ['parent_id']
>>>>>>> 989aa551
    },
    parentId: {
      type: DataTypes.INTEGER,
      allowNull: true,
      field: 'parent_id',
      references: {
        model: 'categories',
        key: 'id'
      }
    },
    nameAr: {
      type: DataTypes.STRING(100),
      allowNull: false,
      field: 'name_ar'
    },
    nameFr: {
      type: DataTypes.STRING(100),
      allowNull: false,
      field: 'name_fr'
    },
    descriptionAr: {
      type: DataTypes.TEXT,
      allowNull: true,
      field: 'description_ar'
    },
    descriptionFr: {
      type: DataTypes.TEXT,
      allowNull: true,
      field: 'description_fr'
    },
    image: {
      type: DataTypes.STRING(255),
      allowNull: true
    },
    icon: {
      type: DataTypes.STRING(100),
      allowNull: true
    }
  }, {
    tableName: 'categories',
    timestamps: true,
    createdAt: 'created_at',
    updatedAt: 'updated_at'
  });

  // Méthodes statiques
  Category.getPopularCategories = async function(limit = 10) {
    const totalOffers = await sequelize.models.Offer?.count() || 0;
    
    if (totalOffers < 100) {
      // Stratégie basée sur la diversité des produits
      return await this.findAll({
        include: [{
          model: sequelize.models.Product,
          as: 'Products',
          attributes: []
        }],
        group: ['Category.id'],
        order: [[sequelize.fn('COUNT', sequelize.col('Products.id')), 'DESC']],
        limit
      });
    } else {
      // Stratégie basée sur le nombre d'offres
      return await this.findAll({
        include: [{
          model: sequelize.models.Offer,
          as: 'Offers',
          attributes: []
        }],
        group: ['Category.id'],
        order: [[sequelize.fn('COUNT', sequelize.col('Offers.id')), 'DESC']],
        limit
      });
    }
  };

  return Category;
};<|MERGE_RESOLUTION|>--- conflicted
+++ resolved
@@ -1,14 +1,5 @@
 const { DataTypes } = require('sequelize');
 
-<<<<<<< HEAD
-module.exports = (sequelize) => {
-  const Category = sequelize.define('Category', {
-    id: {
-      type: DataTypes.INTEGER,
-      primaryKey: true,
-      autoIncrement: true,
-      allowNull: false
-=======
 const Category = sequelize.define('Category', {
   id: {
     type: DataTypes.INTEGER,
@@ -116,68 +107,46 @@
   indexes: [
     {
       fields: ['parent_id']
->>>>>>> 989aa551
     },
-    parentId: {
-      type: DataTypes.INTEGER,
-      allowNull: true,
-      field: 'parent_id',
-      references: {
-        model: 'categories',
-        key: 'id'
-      }
+    {
+      fields: ['name']
     },
-    nameAr: {
-      type: DataTypes.STRING(100),
-      allowNull: false,
-      field: 'name_ar'
-    },
-    nameFr: {
-      type: DataTypes.STRING(100),
-      allowNull: false,
-      field: 'name_fr'
-    },
-    descriptionAr: {
-      type: DataTypes.TEXT,
-      allowNull: true,
-      field: 'description_ar'
-    },
-    descriptionFr: {
-      type: DataTypes.TEXT,
-      allowNull: true,
-      field: 'description_fr'
-    },
-    image: {
-      type: DataTypes.STRING(255),
-      allowNull: true
-    },
-    icon: {
-      type: DataTypes.STRING(100),
-      allowNull: true
+    {
+      unique: true,
+      fields: ['name', 'parent_id']
     }
-  }, {
-    tableName: 'categories',
-    timestamps: true,
-    createdAt: 'created_at',
-    updatedAt: 'updated_at'
-  });
+  ]
+});
 
-  // Méthodes statiques
-  Category.getPopularCategories = async function(limit = 10) {
-    const totalOffers = await sequelize.models.Offer?.count() || 0;
-    
-    if (totalOffers < 100) {
-      // Stratégie basée sur la diversité des produits
-      return await this.findAll({
-        include: [{
-          model: sequelize.models.Product,
-          as: 'Products',
-          attributes: []
-        }],
-        group: ['Category.id'],
-        order: [[sequelize.fn('COUNT', sequelize.col('Products.id')), 'DESC']],
-        limit
-      });
+// Méthodes d'instance
+Category.prototype.getName = function(language = 'fr') {
+  return language === 'ar' ? this.nameAr : this.nameFr;
+};
+
+Category.prototype.getDescription = function(language = 'fr') {
+  return language === 'ar' ? this.descriptionAr : this.descriptionFr;
+};
+
+Category.prototype.getLocalizedData = function(language = 'fr') {
+  return {
+    id: this.id,
+    name: this.getName(language),
+    description: this.getDescription(language),
+    image: this.image,
+    icon: this.icon,
+    parentId: this.parentId
+  };
+};
+
+Category.prototype.getFullPath = async function(language = 'fr') {
+  const path = [this.getName(language)];
+  let current = this;
+  
+  while (current.parentId) {
+    const parent = await Category.findByPk(current.parentId);
+    if (parent) {
+      path.unshift(parent.getName(language));
+      current = parent;
     } else {
       // Stratégie basée sur le nombre d'offres
       return await this.findAll({
