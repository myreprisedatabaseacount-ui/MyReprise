--- conflicted
+++ resolved
@@ -163,15 +163,7 @@
       // Continuer même si la DB échoue pour permettre le démarrage
     }
     
-    // Attendre un peu pour s'assurer que la connexion est stable
-    await new Promise(resolve => setTimeout(resolve, 1000));
-    
     // Initialisation des modèles et création des tables
-<<<<<<< HEAD
-    console.log('🔄 Début initialisation des modèles...');
-    await initializeModels();
-    console.log('✅ Modèles initialisés avec succès');
-=======
     try {
       logger.info('🔄 Début initialisation des modèles...');
       await initializeModels();
@@ -182,7 +174,6 @@
       // Continuer même si les modèles échouent
     }
     
->>>>>>> a3ad2b26
     // Connexion à Redis (désactivée temporairement)
     try {
       // await connectToRedis();
