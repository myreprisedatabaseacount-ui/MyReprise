--- conflicted
+++ resolved
@@ -7,26 +7,18 @@
 const { Op } = require("sequelize");
 const dotenv = require("dotenv");
 const bcrypt = require("bcrypt");
-<<<<<<< HEAD
 const { sequelize } = require('./config/db.js');
 dotenv.config({ path: path.join(__dirname, '../../.env') });
 
-=======
->>>>>>> 22879c9f
 const db = require("./config/db.js");
 const sequelize = db.getSequelize();
-dotenv.config();
 const fs = require('fs');
 
 // Import de l'initialisation des modèles
 const { initializeModels } = require('./models');
 
 // Import des routes
-<<<<<<< HEAD
-const { categoryRoutes, userRoutes, brandRoutes, whatsappRoutes } = require('./routes');
-=======
-const { categoryRoutes, userRoutes, brandRoutes, subjectRoutes } = require('./routes');
->>>>>>> 22879c9f
+const { categoryRoutes, userRoutes, brandRoutes, whatsappRoutes, subjectRoutes } = require('./routes');
 
 // Import Redis
 const { connectToRedis } = require('./config/redis');
